import datetime
import os
import re
import subprocess
from glob import glob
from pathlib import Path
from pprint import pprint

import numpy as np
import rasterio as rio  # TODO: figure out if i want rio or gdal...
<<<<<<< HEAD
from rasterio.vrt import WarpedVRT
from apertools.log import get_log
from apertools.latlon import km_to_deg
from apertools.deramp import remove_ramp
from apertools.utils import mkdir_p, chdir_then_revert
=======
from shapely import geometry
from tqdm import tqdm

>>>>>>> 77b31c2d
from apertools import geojson
from apertools.deramp import remove_ramp
from apertools.latlon import km_to_deg
from apertools.log import get_log
from apertools.utils import chdir_then_revert

logger = get_log()

COMP_DICT_BLOSC = {"compression": 32001, "compression_opts": (0, 0, 0, 0, 5, 1, 1)}
COMP_DICT_LZF = {"compressions": "LZF"}
CRS_LATLON = "EPSG:4326"


def read_intersections(
    fname1=None,
    fname2=None,
    band1=None,
    band2=None,
    nodata=0,
    mask_intersection=True,
    target_crs=None,
    verbose=False,
    res=None,
):
    """Read in the intersection of 2 files as an array"""
    bounds = get_intersection_bounds(fname1, fname2, target_crs=target_crs)
    if verbose:
        logger.info(f"bounds: {bounds}")
    im1 = copy_vrt(fname1, out_fname="", bbox=bounds, band=band1, dst_crs=target_crs, res=res)
    im2 = copy_vrt(fname2, out_fname="", bbox=bounds, band=band2, dst_crs=target_crs, res=res)
    if mask_intersection:
        nodata1 = get_nodata(fname1)
        nodata2 = get_nodata(fname2)
        for nd in [nodata, nodata1, nodata2]:
            cur_mask = np.logical_or(im1 == nd, im2 == nd)
            im1[cur_mask] = nodata
            im2[cur_mask] = nodata
    return im1, im2


# def read_intersections_xr(ds1, ds2, xdim="lon", ydim="lat"):
# bounds = get_intersection_bounds(ds1=ds1, ds2=ds2, xdim=xdim, ydim=ydim)


def read_unions(fname1, fname2, band1=None, band2=None):
    """Read in the union of 2 files as an array"""
    bounds = get_union_bounds(fname1, fname2)
    # print(f"bounds: {bounds}")
    im1 = copy_vrt(fname1, out_fname="", bbox=bounds, band=band1)
    im2 = copy_vrt(fname2, out_fname="", bbox=bounds, band=band2)
    return im1, im2


def write_intersections(
    fname1, fname2, outname1, outname2, driver=None, nodata=0, mask_intersection=True
):
    """Write the intersection of 2 files to out_fname"""

    im1, im2 = read_intersections(
        fname1, fname2, nodata=nodata, mask_intersection=mask_intersection
    )
    transform = get_intersect_transform(fname1, fname2)
    crs = get_crs(fname1)
    if crs != get_crs(fname2):
        raise ValueError(f"CRS mismatch: {crs} != {get_crs(fname2)}")
    write_outfile(
        outname1, im1, crs=crs, transform=transform, driver=driver, nodata=nodata
    )
    write_outfile(
        outname2, im2, crs=crs, transform=transform, driver=driver, nodata=nodata
    )


# TODO: this is basically the same as copy_subset... def merge these
def copy_vrt(
    in_fname,
    out_fname="",
    bbox=None,
    verbose=False,
    band=None,
    dst_crs=CRS_LATLON,
    res=None,
):
    """Create a VRT for (a subset of) a gdal-readable file

    bbox format: (left, bottom, right, top)"""
    from osgeo import gdal

<<<<<<< HEAD
=======
    # if not out_fname:
    # out_fname = in_fname + ".vrt"
    # Using Translate... but would use Warp if every reprojecting
    if bbox:
        left, bottom, right, top = bbox
        projwin = (left, top, right, bottom)  # unclear why Translate does UL LR
    else:
        projwin = None

>>>>>>> 77b31c2d
    if verbose:
        msg = ""
        if bbox:
            msg += f"Subsetting bbox: {bbox} "
        if out_fname:
            msg += f"writing to {out_fname}"
        logger.info(msg)
    if not out_fname:
        out_fname = ""

    # projwin = (left, top, right, bottom)  # unclear why Translate does UL LR
    # out_ds = gdal.Translate(out_fname, in_fname, projWin=projwin)
    # ds_in = gdal.Open(in_fname)
    out_ds = gdal.Warp(
        str(out_fname),
        str(in_fname),
        outputBounds=bbox,
        format="VRT",
        dstSRS=dst_crs,
        xRes=res,
        yRes=res,
    )
    out_arr = out_ds.ReadAsArray()
    if band and out_arr.ndim == 3:
        out_arr = out_arr[band - 1]
    # ds_in, out_ds = None, None
    return out_arr


def read_subset(bbox, in_fname, driver=None, bands=None):
    # This has a bug right now due to rasterio rounding
    # https://github.com/mapbox/rasterio/issues/2004
    # bbox: left, bot, right, top
    with rio.open(in_fname, driver=driver) as src:
        win = src.window(*bbox) if bbox else None
        # TODO: do i want to make this 2d if one band requested?
        return src.read(bands, window=win)


def copy_subset(
    in_fname,
    out_fname,
    bbox=None,
    bounding_file=None,
    driver=None,
    bands=None,
    nodata=0,
    verbose=True,
):
    """Copy a box from `in_fname` to `out_fname`

    Can with specify (left, bot, right, top) with `bbox`, or use the bounds
    of an existing other file in `bounding_file`
    """
    if bbox is None:
        if bounding_file is not None:
            bbox = get_bounds(bounding_file)
    if verbose:
        logger.info(f"Subsetting {bbox} from {in_fname} to {out_fname}")

    img = read_subset(bbox, in_fname, driver)
    crs = get_crs(in_fname, driver=driver)
    transform = get_transform(in_fname, driver=driver, bbox=bbox)

    write_outfile(
        out_fname, img, crs=crs, transform=transform, driver=driver, nodata=nodata
    )


def write_outfile(
    out_fname,
    img,
    mode="w",
    crs=None,
    transform=None,
    driver=None,
    nodata=None,
    dtype=None,
    unit=None,
    **kwargs,
):
    if driver is None and Path(out_fname).suffix == ".tif":
        driver = "GTiff"
    # TODO: do i wanna guess for any others?
    if driver is None:
        raise ValueError("'driver' is required to write dataset")

    if img.ndim < 3:
        img = img[np.newaxis, :, :]
    count = img.shape[0]
    dtype = dtype or img.dtype

    with rio.open(
        out_fname,
        mode,
        count=count,
        crs=crs,
        transform=transform,
        driver=driver,
        height=img.shape[1],
        width=img.shape[2],
        nodata=nodata,
        dtype=dtype,
    ) as dst:
        for band, layer in enumerate(img, start=1):
            dst.write(layer, band)
            if unit:
                dst.set_band_unit(band, unit)


def _get_img_bounds(
    fname1=None,
    fname2=None,
    ds1=None,
    ds2=None,
    xdim="lon",
    ydim="lat",
    target_crs=CRS_LATLON,
):
    """Read 2 arrays and make sure they are on the same projection"""
    if fname1 is not None and fname2 is not None:
        with rio.open(fname1) as src1, rio.open(fname2) as src2:
            if target_crs is not None:
                with WarpedVRT(src1, crs=target_crs) as wsrc2, WarpedVRT(
                    src2, crs=target_crs
                ) as wsrc1:
                    b1 = geometry.box(*wsrc1.bounds)
                    b2 = geometry.box(*wsrc2.bounds)
            else:
                if src1.crs != src2.crs:
                    raise ValueError(
                        f"{fname1} has CRS {src1.crs}, but {fname2} has CRS {src2.crs}"
                    )
                b1 = geometry.box(*src1.bounds)
                b2 = geometry.box(*src2.bounds)
            return b1, b2
    elif ds1 is not None and ds2 is not None:
        s1 = ds1.rio.set_spatial_dims(xdim, ydim)
        s2 = ds2.rio.set_spatial_dims(xdim, ydim)
        b1 = geometry.box(*s1.rio.bounds())
        b2 = geometry.box(*s2.rio.bounds())
        return b1, b2
    else:
        raise ValueError("Must provide either fname or ds")


def get_bounds(fname=None, ds=None, xdim="lon", ydim="lat"):
    """Find the (left, bot, right, top) bounds 1 file `fname`"""
    if fname is not None:
        with rio.open(fname) as src:
            return src.bounds
    elif ds is not None:
        return ds.rio.set_spatial_dims(xdim, ydim).rio.bounds()


def get_intersection_bounds(
    fname1=None,
    fname2=None,
    ds1=None,
    ds2=None,
    xdim="lon",
    ydim="lat",
    target_crs=None,
):
    """Find the (left, bot, right, top) bounds of intersection of fname1 and fname2
    or 2 xarray.Datasets ds1 and ds1"""
    b1, b2 = _get_img_bounds(
        fname1, fname2, ds1, ds2, xdim, ydim, target_crs=target_crs
    )
    return b1.intersection(b2).bounds


def get_union_bounds(
    fname1=None,
    fname2=None,
    ds1=None,
    ds2=None,
    xdim="lon",
    ydim="lat",
    target_crs=None,
):
    """Find the (left, bot, right, top) bounds of union of fname1 and fname2"""
    b1, b2 = _get_img_bounds(
        fname1, fname2, ds1, ds2, xdim, ydim, target_crs=target_crs
    )
    return b1.union(b2).bounds


def get_transform(in_fname, driver=None, bbox=None, target_crs=None):
    with rio.open(in_fname, driver=driver) as src:
        if target_crs is None:
            s = src
        else:
            s = WarpedVRT(src, crs=target_crs)
        transform = s.window_transform(s.window(*bbox)) if bbox else s.transform
        return transform


def get_intersect_transform(fname1, fname2, target_crs=None):
    bbox = get_intersection_bounds(fname1, fname2, target_crs=target_crs)
    return get_transform(fname1, bbox=bbox, target_crs=target_crs)


def get_union_transform(fname1, fname2, target_crs=None):
    bbox = get_union_bounds(fname1, fname2, target_crs=target_crs)
    return get_transform(fname1, bbox=bbox, target_crs=target_crs)


def get_crs(fname, driver=None):
    with rio.open(fname, driver=driver) as src:
        return src.crs


def get_driver(fname):
    with rio.open(fname) as src:
        return src.driver


def get_nodata(fname):
    with rio.open(fname) as src:
        return src.nodata


def bbox_around_point(lons, lats, side_km=25):
    """Finds (left, bot, right top) in deg around arrays of lons, lats

    Returns (N, 4) array, where N = len(lons)"""
    side_deg = km_to_deg(side_km)
    buff = side_deg / 2
    return np.array(
        [
            (lon - buff, lat - buff, lon + buff, lat + buff)
            for (lon, lat) in zip(lons, lats)
        ]
    )


def create_merged_files(
    fname_left,
    fname_right,
    deramp_left=False,
    deramp_right=False,
    deramp_order=1,
    band_left=None,
    band_right=None,
    outfile=None,
    nodata=0,
    unit="centimeters",
    blend=True,
):
    """Create a merged version of two files, bounded by their union bounds"""

    img_left, img_right = read_unions(
        fname_left, fname_right, band1=band_left, band2=band_right
    )
    if deramp_left:
        mask1 = img_left == 0
        img_left = np.nan_to_num(
            remove_ramp(img_left, deramp_order=deramp_order, mask=mask1)
        )
    if deramp_right:
        mask2 = img_right == 0
        img_right = np.nan_to_num(
            remove_ramp(img_right, deramp_order=deramp_order, mask=mask2)
        )

    if blend:
        img_left = np.nan_to_num(img_left, nan=0.0)
        img_right = np.nan_to_num(img_right, nan=0.0)
        mask_left = img_left == 0
        mask_right = img_right == 0
        # mask_tot = np.logical_and(mask_left, mask_right)

        merged = np.zeros_like(img_left)
        for idx in range(img_left.shape[0]):
            ramp_left = np.zeros(img_left.shape[1])
            good_idxs_left = np.where(~mask_left[idx])[0]
            if len(good_idxs_left) < 2:
                continue
            start, end = good_idxs_left[[0, -1]]
            ramp_left[start:end] = np.linspace(1, 0, end - start)
            # ramp_left = np.linspace(1, 0, img_left.shape[1])
            ramp_left[mask_left[idx]] = 0.0

            ramp_right = np.zeros(img_right.shape[1])
            good_idxs_right = np.where(~mask_right[idx])[0]
            if len(good_idxs_right) < 2:
                continue
            start, end = good_idxs_right[[0, -1]]
            ramp_right[start:end] = np.linspace(0, 1, end - start)
            # ramp_right = np.linspace(1, 0, img_left.shape[1])
            ramp_right[mask_right[idx]] = 0.0

            ramp_norm = ramp_left + ramp_right
            # Where there's no data, the sum will be 0. Set to 1 to keep image values
            ramp_norm[ramp_norm == 0] = 1.0
            ramp_left /= ramp_norm
            ramp_right /= ramp_norm

            merged[idx] = img_left[idx] * ramp_left + img_right[idx] * ramp_right
    else:
        valid1 = (img_left != 0).astype(int)
        valid2 = (img_right != 0).astype(int)
        valid_count = valid1 + valid2
        # Where there's no data, the sum will be 0. Set to 1 to keep image values
        valid_count[valid_count == 0] = 1.0
        merged = (img_left + img_right) / valid_count

    if outfile:
        transform = get_union_transform(fname_left, fname_right)
        crs = get_crs(fname_left)
        if crs != get_crs(fname_right):
            raise ValueError(f"CRS mismatch: {crs} != {get_crs(fname_right)}")
        logger.info(f"Writing merged file to {outfile}")
        write_outfile(
            outfile, merged, crs=crs, transform=transform, nodata=nodata, unit=unit
        )
    return merged


# ######## Project Wide subset functions (ISCE) ##############
ISCE_STRIPMAP_PROJECT_FILES = [
    # (directory name, search string for glob())
    ("geom_reference/", "*.rdr"),
    ("merged/SLC/", "**/*.slc"),
    ("Igrams/", "**/*.int"),
    ("Igrams/", "**/*.cor"),
    ("Igrams/", "**/*.unw"),
]


def crop_isce_project(
    bbox_rdr=None,
    bbox_latlon=None,
    project_dir=".",
    output_dir="cropped",
    verbose=True,
    overwrite=False,
    project_files=ISCE_STRIPMAP_PROJECT_FILES,
):
    import isce  # noqa
    import isceobj

    if bbox_rdr is None and bbox_latlon is None:
        raise ValueError("need either bbox_rdr or bbox_latlon")
    elif bbox_latlon:
        from apertools import latlon

        lon0, lat0, lon1, lat1 = bbox_latlon
        geom_dir = os.path.join(project_dir, "geom_reference")
        azbot, rgmin = latlon.latlon_to_rowcol_rdr(lat0, lon0, geom_dir=geom_dir)
        aztop, rgmax = latlon.latlon_to_rowcol_rdr(lat1, lon1, geom_dir=geom_dir)
        bbox_rdr = rgmin, azbot, rgmax, aztop
    # else:
    # rgmin, azbot, rgmax, aztop = bbox_rdr
    Path(output_dir).mkdir(exist_ok=True, parents=True)
    with open(os.path.join(output_dir, "bbox_rdr.wkt"), "w") as f:
        f.write(geojson.bbox_to_wkt(bbox_rdr) + "\n")

    # Get the affine tranform the the multilooked version. use for all (including SLC)
    cmd_base = "gdal_translate -projwin {ulx} {uly} {lrx} {lry} -of ISCE {inp} {out}"
    transform = None
    failures = []
    ifg_folder_pat = re.compile(r"(?P<folder>\d{8}_\d{8})")
    slc_folder_pat = re.compile(r"(?P<folder>\d{8})")
    for dirname, fileglob in tqdm(project_files, position=0):
        filelist = glob(os.path.join(project_dir, dirname, fileglob))
        tqdm.write(
            "Found %s files to subset for %s/%s" % (len(filelist), dirname, fileglob)
        )
        Path(os.path.join(output_dir, dirname)).mkdir(exist_ok=True, parents=True)
        for f in tqdm(filelist, position=1):
            if transform is None:
                with rio.open(f) as src:
                    transform = src.transform

            _, filename = os.path.split(f)
            # For SLCs or ifgs, add back in the sub-folder with the SAR date/ifg dates
            if "slc" in f.lower() or "igrams" in f.lower():
                pat = slc_folder_pat if "slc" in f.lower() else ifg_folder_pat
                match = re.search(pat, f)
                subfolder = match.group()
                newdir = os.path.join(output_dir, dirname, subfolder)
                Path(newdir).mkdir(exist_ok=True, parents=True)
            else:
                newdir = os.path.join(output_dir, dirname)
            outname = os.path.join(newdir, filename)

            if os.path.exists(outname) and not overwrite:
                if verbose:
                    tqdm.write("%s exists, skipping" % outname)
                continue

            if verbose:
                tqdm.write("Subsetting %s to %s" % (f, outname))

            ulx, uly, lrx, lry = get_bounds_rdr(bbox_rdr, fname=f, transform=transform)
            cmd = cmd_base.format(
                inp=f,
                out=outname,
                ulx=ulx,
                uly=uly,
                lrx=lrx,
                lry=lry,
            )
            if verbose:
                tqdm.write(cmd)

            try:
                subprocess.check_output(cmd, shell=True)
                with chdir_then_revert(newdir):
                    # Also add the .vrt header, which doesn't seem to appear from gdal
                    img = isceobj.createImage()
                    img.load(filename + ".xml")
                    img.renderHdr()
            except subprocess.CalledProcessError:
                tqdm.write("Command dailed on %s:" % f)
                tqdm.write(cmd)
                failures.append((f, outname, cmd))
                continue

    logger.info("Failed on the following:")
    pprint(failures)
    return failures


def get_bounds_rdr(bbox_rdr, fname=None, transform=None):
    """Convert the multilooked radar coords, using the Affine transform, to full sized coords

    https://github.com/sgillies/affine
    """
    if transform is None:
        with rio.open(fname) as src:
            transform = src.transform

    left, bot, right, top = bbox_rdr
    ulx, uly = transform * (left, top)
    lrx, lry = transform * (right, bot)
    return ulx, uly, lrx, lry


GEOCODED_PROJECT_FILES = [
    "unw_stack.h5",
    "cor_stack.h5",
    "ifg_stack.h5",
    "masks.h5",
    "elevation_looked.dem",
    "los_enu.tif",
]

COMP_DSETS = {
    "unw_stack.h5": ["stack_flat_shifted"],
    "cor_stack.h5": ["stack"],
    "masks.h5": ["ifg", "slc"],
    "ifg_stack.h5": ["stack"],
}


def crop_geocoded_project(
    bbox=None,
    bbox_file=None,
    project_dir=".",
    files_to_crop=GEOCODED_PROJECT_FILES,
    dsets_to_compress=COMP_DSETS,
    output_dir="cropped",
):
    """Subset all important data stacks for geocoded project by bounding box

    Args:
        bbox (Iterable[float]): (left, bot, right, top) bounding box.
        bbox_file (str, optional): file containing bounding box, either wkt or geojson.
        project_dir (str): path to the original, full HDF5 dataset
        fname (str, optional): filename of the HDF5 file at `full_path`. Defaults to "unw_stack.h5".
        output_dir (str): path to save the output subsetted dataset
    """
    import rioxarray

    if bbox_file:
        bbox = geojson.load_bbox(bbox_file)

    Path(output_dir).mkdir(exist_ok=True, parents=True)
    with open(os.path.join(output_dir, "bbox.geojson"), "w") as f:
        f.write(geojson.bbox_to_geojson(bbox) + "\n")
    with open(os.path.join(output_dir, "bbox.wkt"), "w") as f:
        f.write(geojson.bbox_to_wkt(bbox) + "\n")

    for fname in files_to_crop:
        filepath = os.path.join(project_dir, fname)
        logger.info("Subsetting %s", filepath)
        if not os.path.exists(filepath):
            logger.warning("%s doesn't exists. Skipping subset", filepath)
            continue

        if fname.endswith(".h5"):
            dsets = dsets_to_compress[fname]
            subset_h5(
                project_dir,
                output_dir,
                fname=fname,
                bbox=bbox,
                dsets_to_compress=dsets,
            )
        else:
            f = os.path.split(fname)[1]
            outname = os.path.join(output_dir, f)
            if os.path.exists(outname):
                logger.info("%s exists, skipping", outname)

            filepath = os.path.join(project_dir, fname)
            ds = rioxarray.open_rasterio(filepath)
            # rioxarray uses x/y instead of lat/lon
            ds_sub = ds.sel(x=slice(bbox[0], bbox[2]), y=slice(bbox[3], bbox[1]))
            driver = "ROI_PAC" if outname.endswith(".dem") else None
            ds_sub.rio.to_raster(outname, driver=driver)


def subset_h5(
    full_path,
    output_dir,
    bbox,
    fname="unw_stack.h5",
    dsets_to_compress=[],
    save_as_nc=False,
):
    """Save a subset of a HDF5 lat/lon dataset by bounding box

    Args:
        full_path (str): path to the original, full HDF5 dataset
        output_dir (str): path to save the output subsetted dataset
        bbox (Iterable[float]): (left, bot, right, top) bounding box.
        fname (str, optional): filename of the HDF5 file at `full_path`. Defaults to "unw_stack.h5".
        dsets_to_compress (list[str], optional): within `fname`, names of datasets to transfer.
        save_as_nc (bool): Save output with ".nc" netcdf extensions. If False, saves as .h5
    """

    import xarray as xr

    if save_as_nc:
        ext = os.path.splitext(fname)[1]
        f_in = os.path.join(output_dir, fname)
        f_out = f_in.replace(ext, ".nc")
    else:
        f_out = os.path.join(output_dir, fname)

    if os.path.exists(f_out):
        logger.info("%s exists, skipping", f_out)
        return

    ds = xr.open_dataset(
        os.path.join(full_path, fname), engine="h5netcdf", phony_dims="sort"
    )
    compressions = {ds: COMP_DICT_BLOSC for ds in dsets_to_compress}
    ds_sub = ds.sel(lon=slice(bbox[0], bbox[2]), lat=slice(bbox[3], bbox[1]))
    logger.info("Input dimensions: %s", ds.dims)
    logger.info("Output dimensions: %s", ds_sub.dims)
    logger.info("Writing to %s, compressing with: %s", f_out, compressions)
    ds_sub.to_netcdf(f_out, engine="h5netcdf", encoding=compressions, mode="a")


def crop_stacks_by_date(
    min_date=None,
    max_date=None,
    max_temporal_baseline=None,
    max_temporal_bandwidth=None,
    bbox=None,
    project_dir=".",
    out_dir=".",
    files_to_crop=list(COMP_DSETS.keys()),
):
    """Subset all important data stacks for geocoded project by bounding box

    Args:
        bbox (Iterable[float]): (left, bot, right, top) bounding box.
        bbox_file (str, optional): file containing bounding box, either wkt or geojson.
        project_dir (str): path to the original, full HDF5 dataset
        fname (str, optional): filename of the HDF5 file at `full_path`. Defaults to "unw_stack.h5".
        output_dir (str): path to save the output subsetted dataset
    """
    import xarray as xr

    from apertools import sario, utils

    fmt = "%Y%m%d"
    out_str = ""
    if max_temporal_baseline:
        out_str += "_maxtemp{}".format(max_temporal_baseline)
    if max_temporal_bandwidth:
        out_str += "_maxbw{}".format(max_temporal_bandwidth)

    if min_date and max_date:
        out_str += "_{}_{}".format(min_date.strftime(fmt), max_date.strftime(fmt))
    elif min_date:
        out_str += "_{}".format(min_date.strftime(fmt))
    elif min_date:
        out_str += "_{}".format(max_date.strftime(fmt))

    if not out_str:
        raise ValueError("No limiting criteria provided.")

    if min_date:
        min_date = utils.to_datetime(min_date)
    else:
        min_date = datetime.datetime(1900, 1, 1, tzinfo=datetime.timezone.utc)
    if max_date:
        max_date = utils.to_datetime(max_date)
    else:
        max_date = datetime.datetime(2100, 1, 1, tzinfo=datetime.timezone.utc)

    input_files = [os.path.join(project_dir, f) for f in files_to_crop]
    ifglist = sario.load_ifglist_from_h5(input_files[0])
    # dc2 = datetime.datetime(2019, 1, 1, tzinfo=datetime.timezone.utc)
    # ifglist2019 = [
    #     ifg
    #     for ifg in ifglist
    #     if min_date <= ifg[0] <= max_date and min_date <= ifg[1] <= max_date
    # ]
    # ifg_idxs = [ifglist.index(ifg) for ifg in ifglist2019]
    slclist, ifglist, ifg_idxs = utils.filter_slclist_ifglist(
        ifg_date_list=ifglist,
        min_date=min_date,
        max_date=max_date,
        max_temporal_baseline=max_temporal_baseline,
        max_bandwidth=max_temporal_bandwidth,
    )

    # slclist = sario.load_slclist_from_h5(input_files[0])
    # slclist2019 = [slc for slc in slclist if min_date <= slc <= max_date]
    # idxs_slc = [slclist.index(ifg) for ifg in slclist2019]

    for fname in input_files:
        if not os.path.exists(fname):
            logger.warning(f"{fname} doesn't exist: skipping")
            continue
        logger.info("Subsetting %s", fname)
        name_only = os.path.split(fname)[-1]
        # filepath = os.path.join(project_dir, fname)
        ext = os.path.splitext(fname)[1]
        f_out = os.path.join(out_dir, name_only.replace(ext, out_str + ext))
        if os.path.exists(f_out):
            logger.info("%s exists: skipping", f_out)
            continue

        ds = xr.open_dataset(fname, engine="h5netcdf", phony_dims="sort")
        # ds_sub = ds.sel(ifg_idx=ifg_idxs, phony_dim_4=idxs_slc)
        ds_sub = ds.sel(ifg_idx=ifg_idxs)
        if bbox is not None:
            ds_sub = ds_sub.sel(
                lon=slice(bbox[0], bbox[2]), lat=slice(bbox[3], bbox[1])
            )
        logger.info("Input dimensions: %s", ds.dims)
        logger.info("Output dimensions: %s", ds_sub.dims)

        ###
        ###
        dsets_to_compress = COMP_DSETS[name_only]
        compressions = {ds: COMP_DICT_BLOSC for ds in dsets_to_compress}
        logger.info("Writing to %s, compressing with: %s", f_out, compressions)
        ds_sub.to_netcdf(f_out, engine="h5netcdf", encoding=compressions, mode="a")


def read_intersections_xr(
    asc_da,
    desc_da,
    # asc_los_da,
    # desc_los_da,
    date=None,
    xdim="lon",
    ydim="lat",
    crs=CRS_LATLON,
    asc_img_fname="tmp_asc.tif",
    desc_img_fname="tmp_desc.tif",
):
    asc_img_fname, desc_img_fname = "tmp_asc.tif", "tmp_desc.tif"
    # asc_da = asc_xr[asc_dset]
    # desc_da = desc_xr[desc_dset]
    if date is not None:
        asc_da = asc_da.sel(date=date, method="nearest")
        desc_da = desc_da.sel(date=date, method="nearest")
    asc_da.rio.set_spatial_dims(xdim, ydim).rio.set_crs(crs).rio.to_raster(
        asc_img_fname
    )
    desc_da.rio.set_spatial_dims(xdim, ydim).rio.set_crs(crs).rio.to_raster(
        desc_img_fname
    )
    asc_img, desc_img = read_intersections(asc_img_fname, desc_img_fname)
    return asc_img, desc_img

    # # Save and read in the LOS stack overlap
    # name_asc2, name_desc2 = "tmp_asc_los.tif", "tmp_desc_los.tif"
    # asc_los_da.rio.set_spatial_dims(xdim, ydim).rio.set_crs(crs).rio.to_raster(name_asc2)
    # desc_los_da.rio.set_spatial_dims(xdim, ydim).rio.set_crs(crs).rio.to_raster(name_desc2)
    # asc_enu_stack, desc_enu_stack = read_intersections(name_asc2, name_desc2)
    # return asc_img,<|MERGE_RESOLUTION|>--- conflicted
+++ resolved
@@ -8,17 +8,10 @@
 
 import numpy as np
 import rasterio as rio  # TODO: figure out if i want rio or gdal...
-<<<<<<< HEAD
 from rasterio.vrt import WarpedVRT
-from apertools.log import get_log
-from apertools.latlon import km_to_deg
-from apertools.deramp import remove_ramp
-from apertools.utils import mkdir_p, chdir_then_revert
-=======
 from shapely import geometry
 from tqdm import tqdm
 
->>>>>>> 77b31c2d
 from apertools import geojson
 from apertools.deramp import remove_ramp
 from apertools.latlon import km_to_deg
@@ -107,8 +100,6 @@
     bbox format: (left, bottom, right, top)"""
     from osgeo import gdal
 
-<<<<<<< HEAD
-=======
     # if not out_fname:
     # out_fname = in_fname + ".vrt"
     # Using Translate... but would use Warp if every reprojecting
@@ -118,7 +109,6 @@
     else:
         projwin = None
 
->>>>>>> 77b31c2d
     if verbose:
         msg = ""
         if bbox:
