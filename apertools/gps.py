"""gps.py
Utilities for integrating GPS with InSAR maps

Links:

1. list of LLH for all gps stations: ftp://gneiss.nbmg.unr.edu/rapids/llh
Note: ^^ This file is stored in the `STATION_LLH_FILE`

2. Clickable names to explore: http://geodesy.unr.edu/NGLStationPages/GlobalStationList
3. Map of stations: http://geodesy.unr.edu/NGLStationPages/gpsnetmap/GPSNetMap.html

"""
from __future__ import annotations, division, print_function

import datetime
import difflib  # For station name misspelling checks
import os
import re
from dataclasses import dataclass, field
from functools import lru_cache
from glob import glob
from typing import List, Optional, Union

import h5py
import matplotlib.dates as mdates
import numpy as np
import pandas as pd
import requests
import xarray as xr

import apertools.latlon
import apertools.los
import apertools.plotting
import apertools.sario
import apertools.utils
from apertools.log import get_log
from apertools.sario import LOS_FILENAME

logger = get_log()

# URL for ascii file of 24-hour final GPS solutions in east-north-vertical (NA12)
# GPS_BASE_URL = "http://geodesy.unr.edu/gps_timeseries/tenv3/NA12/{station}.NA12.tenv3"
# UPDATE 4/20/20: noticed they changed it to
GPS_BASE_URL = (
    "http://geodesy.unr.edu/gps_timeseries/tenv3/plates/{plate}/{station}.{plate}.tenv3"
)
# NOTE: for now i'm assuming all plate-fixed data is the only one i care about...
# if i also want IGS14, i'll need to divide directories and do more
GPS_FILE = GPS_BASE_URL.split("/")[-1].replace(".{plate}", "")
# The main web page per station
# We'll use this for now to scrape the plate information with a regex :(
GPS_STATION_URL = "http://geodesy.unr.edu/NGLStationPages/stations/{station}.sta"

GPS_XYZ_BASE_URL = "http://geodesy.unr.edu/gps_timeseries/txyz/IGS14/{station}.txyz2"

GPS_XYZ_FILE = GPS_XYZ_BASE_URL.split("/")[-1]

DIRNAME = os.path.dirname(os.path.abspath(__file__))


def _get_gps_dir():
    path = apertools.utils.get_cache_dir(force_posix=True)
    if not os.path.exists(path):
        os.makedirs(path)
    return path


GPS_DIR = _get_gps_dir()

# These lists get update occasionally... to keep fresh, download one for current day
# old ones will be removed upon new download
STATION_LLH_URL = "http://geodesy.unr.edu/NGLStationPages/llh.out"
STATION_LLH_FILE = os.path.join(GPS_DIR, "station_llh_all_{today}.csv")

STATION_XYZ_URL = "http://geodesy.unr.edu/NGLStationPages/DataHoldings.txt"
STATION_XYZ_FILE = os.path.join(GPS_DIR, "station_xyz_all_{today}.csv")


@dataclass
class InsarGPSCompare:
    insar_filename: str = "deformation.h5"
    dset: str = "linear_velocity"
    los_map_file: str = LOS_FILENAME
    insar_ds: xr.DataArray = None
    insar_std_dset: str = None
    gps_kind: str = "los"
    # If 2d, the pixels are cumulative defo., not velocities
    is_2d_cumulative: bool = False

    los_da: Optional[xr.DataArray] = None
    los_dset: str = LOS_FILENAME.replace(".tif", "")
    # to measure GPS relative to some other station, set the reference station
    reference_station: str = None
    # Used to average InSAR values in a box around the stations
    window_size: int = 3
    # These will get used by in the GPS df creation; they're set using the InSAR data
    start_date: datetime.date = None
    end_date: datetime.date = None
    dates: Union[List[datetime.date], np.ndarray] = None
    # To limit stations that have at least 60% coverage over the
    # time period we care about, set a nan threshold of 0.4
    max_nan_pct: float = 0.4
    # To smooth the GPS or insar timeseries, set the number of smoothing days
    days_smooth_insar: int = None
    days_smooth_gps: int = None  # TODO: not using this right now
    # Create an extra column the the output with the difference
    # of (GPS - InSAR) for each station
    create_diffs: bool = True
    # Use the median trend to compare differences
    median: bool = True
    # convert velocity comparisons to millimeter/year
    to_mm_year: bool = True
    # 2 ways to apply a shift to the insar: cumulative, or as a velocity
    insar_shift_cm: float = 0.0
    insar_shift_cm_per_year: float = 0.0

    # List of stations to manually ignore (due to known bad GPS data, e.g.)
    ignore_gps_stations: List = field(default_factory=list)
    # Display a final summary
    print_summary: bool = True

    def run(self):
        """Create the GPS/InSAR DataFrame and compare average velocities

        Returns:
            df_full (DataFrame) with 1 GPS, 1 InSAR, and 1 _diff column per station
            df_velo_diffs (DataFrame): 3-column dataframe comparing average velocities.
                Columns: velo_diff     v_gps   v_insar
                Each row is one station
        """
        df_full = self.create_df()
        df_velo_diffs = self.compare_velocities(
            to_mm_year=self.to_mm_year, print_summary=self.print_summary
        )
        return df_full, df_velo_diffs

    def create_df(self):
        """Set days_smooth to None or 0 to avoid any data smoothing

        If reference station is specified, all timeseries will subtract
        that station's data
        """
        if self.insar_ds is None:
            self.insar_ds = xr.open_dataset(self.insar_filename)
        df_gps_locations = get_stations_within_image(
            filename=self.insar_filename,
            dset=self.dset,
            da=self.insar_ds[self.dset],
            # exclude the manually specified ones
            exclude_stations=self.ignore_gps_stations,
        )

        try:
            self.insar_ds.close()
        except TypeError:  # for mfdataset
            pass

        df_insar = self.create_insar_df(df_gps_locations)
        # Cap the GPS we use by the InSAR start/end dates
        self._set_start_end_date(df_insar)
        if self.gps_kind == "los":
            df_gps = self.create_gps_los_df(df_gps_locations)
        elif self.gps_kind in ["east", "north", "up"]:
            df_gps = self.create_gps_enu_df(df_gps_locations, kind=self.gps_kind)
        else:
            raise ValueError("gps_kind must be los, east, north, or up")

        df = self.combine_insar_gps_dfs(df_insar, df_gps)
        if self.reference_station is not None:
            self.reference_station = self.reference_station.upper()
            df = self._subtract_reference(df)
        df = df.copy()
        if self.create_diffs:
            for stat in df_gps_locations["name"]:
                df[f"{stat}_diff"] = df[f"{stat}_gps"] - df[f"{stat}_insar"]

        self.df = self._remove_bad_cols(df)
        # TODO: any time this won't be true?
        self.df.attrs["units"] = "cm"

    def compare_velocities(self, median=None, to_mm_year=True, print_summary=True):
        """Given the combine insar/gps dataframe, fit and compare slopes

        Args:
            median (bool): optional. If True, uses TSIA median estimator
            to_mm_year (bool): convert the velocities to mm/year. Otherwise, cm/day
        """
        df = getattr(self, "df", None)
        if df is None:
            raise ValueError("Must run create_df before compare_velocities")
        if median is None:
            median = self.median

        station_names = self.get_stations()
        df_velo_diffs = pd.DataFrame({"name": station_names})
        diffs = []
        v_gps_list = []
        v_insar_list = []
        for station in station_names:
            ts_gps = df[station + "_gps"]
            ts_insar = df[station + "_insar"]
            v_gps = fit_line(ts_gps, median=self.median)[0]
            v_insar = fit_line(ts_insar, median=self.median)[0]
            v_gps_list.append(v_gps)
            v_insar_list.append(v_insar)
            diffs.append(v_gps - v_insar)
        df_velo_diffs["velo_diff"] = diffs
        df_velo_diffs["v_gps"] = v_gps_list
        df_velo_diffs["v_insar"] = v_insar_list
        if to_mm_year:  # as opposed to cm/day
            df_velo_diffs[["velo_diff", "v_gps", "v_insar"]] *= 365.25 * 10
            units = "mm/year"
        else:
            units = "cm/day"
        df_velo_diffs.attrs["units"] = units
        df_velo_diffs.set_index("name", inplace=True)
        if print_summary:
            print("RMS Difference:")
            print(f"{self.rms(df_velo_diffs['velo_diff']):.3f} {units}")
        self.df_velo_diffs = df_velo_diffs
        return df_velo_diffs

    def get_stations(self):
        """Takes df with columns ['NMHB_insar', 'TXAD_insar',...],
        returns list of unique station names"""
        # Check that we have run `create_df`
        df = getattr(self, "df", None)
        if df is None:
            return []
        return list(sorted(set(map(lambda s: s.split("_")[0], df.columns))))

    def create_insar_df(self, df_gps_locations):
        """Set days_smooth to None or 0 to avoid any data smoothing"""
        if self.insar_ds is None:
            with xr.open_dataset(self.insar_filename) as insar_ds:
                self.insar_ds = insar_ds
                insar_da = insar_ds[self.dset]
        else:
            insar_da = self.insar_ds[self.dset]

        if "date" in insar_da.coords:
            # 3D option
            is_2d = False
            if self.dates is None:
                self.dates = insar_da.indexes["date"]
        else:
            # 2D: just the average ground velocity
            is_2d = True
<<<<<<< HEAD
            if self.dates is None:
                self.dates = self.insar_ds.indexes["date"]
=======
            # dates = self.insar_ds.indexes["date"]
            dates = pd.DatetimeIndex([self.start_date, self.end_date])
>>>>>>> 77b31c2d
        if self.insar_std_dset is not None:
            insar_std_da = self.insar_ds[self.insar_std_dset]
        else:
            insar_std_da = None

        df_insar = pd.DataFrame({"date": self.dates})
        for row in df_gps_locations.itertuples():
            ts = apertools.utils.window_stack_xr(
                insar_da, lon=row.lon, lat=row.lat, window_size=self.window_size
            )
            day_nums = (self.dates - self.dates[0]).days
            if is_2d:
                if self.is_2d_cumulative:
                    df_insar[row.name] = ts.item()
                    print(row.name, ts.item())
                else:
                    # Make a cum_defo from the linear trend
                    v_cm_yr = ts.item()
                    coeffs = [v_cm_yr / 365.25, 0]
                    df_insar[row.name] = linear_trend(coeffs=coeffs, x=day_nums)
                    # NOTE: To recover the linear velocity used here:
                    # gps.fit_line(df_insar[station_name])[0] * 365.25
            else:
                df_insar[row.name] = ts

            # Apply shifts if requested
            if self.insar_shift_cm:
                shift_cm_per_day = self.insar_shift_cm / day_nums[-1]
                coeffs = [shift_cm_per_day, 0]
                df_insar[row.name] += linear_trend(coeffs=coeffs, x=day_nums)
            elif self.insar_shift_cm_per_year:
                coeffs = [self.insar_shift_cm_per_year / 365.25, 0]
                df_insar[row.name] += linear_trend(coeffs=coeffs, x=day_nums)

            # Apply standard deviations if requested
            if insar_std_da is not None:
                ts_std = apertools.utils.window_stack_xr(
                    insar_std_da, lon=row.lon, lat=row.lat, window_size=self.window_size
                )
                df_insar[row.name + "_std"] = ts_std

        df_insar.set_index("date", inplace=True)
        self.df_insar = df_insar
        return df_insar

    def create_gps_los_df(self, df_gps_locations, start_date=None, end_date=None):
        return self._create_gps_df(
            df_gps_locations, kind="los", start_date=start_date, end_date=end_date
        )

    def create_gps_enu_df(
        self, df_gps_locations, kind="up", start_date=None, end_date=None
    ):
        kind = kind.lower()
        if kind not in ["up", "east", "north"]:
            raise ValueError("kind must be 'east', 'up' or 'north'")
        return self._create_gps_df(
            df_gps_locations, kind=kind, start_date=start_date, end_date=end_date
        )

    def _create_gps_df(
        self, df_gps_locations, start_date=None, end_date=None, kind="los"
    ):
        if start_date is None:
            start_date = self.start_date
        if end_date is None:
            end_date = self.end_date
        df_list = []
        self.los_da = self._get_los_da()
        # df_locations = get_stations_within_image(filename=los_map_file)
        for row in df_gps_locations.itertuples():
            if kind == "los":
                df = load_gps_los(
                    los_map_file=self.los_map_file,
                    los_da=self.los_da,
                    station_name=row.name,
                    start_date=start_date,
                    end_date=end_date,
                    zero_start=True,
                    # coordinates=self.coordinates,
                )
            elif kind in ["east", "north", "up"]:
                df = load_station_enu(
                    station_name=row.name,
                    start_date=self.start_date,
                    end_date=self.end_date,
                    zero_by="start",  # TODO: why is this different from above..
                )

            # np.array(pd.Series(arr).rolling(window_size).mean())
            # df = pd.DataFrame({"date": _series_to_date(gps_dts)})
            # df[stat + "_gps"] = moving_average(los_gps_data, days_smooth)
            # df[stat + "_smooth_gps"] = moving_average(los_gps_data, days_smooth)
            df_list.append(df)

        # Now merge each one in turn, keeping all dates
        df_gps = pd.concat(df_list, join="outer", axis="columns")

        if kind in ["east", "north", "up"]:
            # will return 3x(number of stations) columns
            # grab all the specific direction columns
            df_gps = df_gps[[kind]]

        # The columns will all have the same name, so set equal to the station
        df_gps.columns = df_gps_locations.name.values
        self.df_gps = df_gps
        return df_gps

    def _get_los_da(self):
        if self.los_da is not None:
            return self.los_da
        if self.insar_ds is not None:
            return self.insar_ds.get(self.los_dset)

        with xr.open_dataset(self.insar_filename) as insar_ds:
            return insar_ds.get(self.los_dset)

    def _set_start_end_date(self, df_insar):
        # constrain the date range to just the InSAR min/max dates
        self.start_date = df_insar.index.min()
        self.end_date = df_insar.index.max()

    def combine_insar_gps_dfs(self, df_insar, df_gps):
        df = pd.merge(
            df_gps,
            df_insar,
            how="left",
            left_on="date",
            right_on="date",
            suffixes=("_gps", "_insar"),
        )
        if self.start_date:
            df = df.loc[(df.index >= self.start_date)]
        if self.end_date:
            df = df.loc[(df.index <= self.end_date)]
        return df

    def rms(self, errors=None):
        if errors is None:
            errors = self.df_velo_diffs["velo_diff"]
        return np.sqrt(np.mean(np.square(errors)))

    def total_abs_error(self, errors):
        if errors is None:
            errors = self.df_velo_diffs["velo_diff"]
        return np.sum(np.abs(errors))

    def _find_bad_cols(
        self, df, max_nan_pct=0.4, empty_start_len=None, empty_end_len=None
    ):
        # If we care about and empty `empty_start_len` entries at the beginnning, make into int
        empty_starts = df.columns[df.head(empty_start_len).isna().all()]
        if empty_end_len:
            empty_ends = df.columns[df.tail(empty_end_len).isna().all()]
        else:
            empty_ends = []
        nan_pcts = df.isna().sum() / len(df)
        # print("nan pcts:\n", nan_pcts)
        high_pct_nan = df.columns[nan_pcts > max_nan_pct]
        # Ignore all the insar nans
        high_pct_nan = [c for c in high_pct_nan if "gps" in c]
        all_cols = np.concatenate(
            (
                np.array(empty_starts),
                np.array(empty_ends),
                np.array(high_pct_nan),
            )
        )
        return list(set(all_cols))

    def _remove_bad_cols(self, df):
        """Drops columns that are all NaNs, or where GPS doesn't cover whole period"""
        bad_cols = self._find_bad_cols(df, max_nan_pct=self.max_nan_pct)
        logger.info("Removing the following bad columns:")
        logger.info(bad_cols)

        df_out = df.copy()
        for col in bad_cols:
            if col not in df_out.columns:
                continue
            df_out.drop(col, axis=1, inplace=True)
            station = col.replace("_gps", "").replace("_insar", "")
            col_list = [f"{station}_{suffix}" for suffix in ["gps", "insar", "diff", "std"]]
            df_out.drop(columns=col_list, inplace=True, errors="ignore")
        return df_out

    def _subtract_reference(self, df):
        """Center all columns of `df` based on the `reference_station` columns"""
        gps_ref_col = "%s_%s" % (self.reference_station, "gps")
        insar_ref_col = "%s_%s" % (self.reference_station, "insar")
        df_out = df.copy()
        for col in df.columns:
            if "gps" in col:
                df_out[col] = df[col] - df[gps_ref_col]
            elif "insar" in col:
                df_out[col] = df[col] - df[insar_ref_col]
        return df_out


@dataclass
class TrendEstimator:
    series: pd.Series
    tol_days: int = 30

    def tsia(self):
        """Calculate the Thiel-Sen Inter-annual slope of a data Series

        https://en.wikipedia.org/wiki/Theil%E2%80%93Sen_estimator

        Assumes the `series` has a DatetimeIndex.
        Forms all possible difference of data which span 1 year +/- `tol_days`,
        then takes the median slope of these differences
        """
        # Get the non-nan values of the series
        data = self.series.dropna().values
        times = self.series.dropna().index
        # Convert to numerical values for fitting:
        # t = (times - times[0]).days
        t = mdates.date2num(times)
        time_diffs = self._get_all_differences(t)
        slopes = self._get_all_differences(data) / time_diffs

        # Now pick slopes within `tol_days` of annual
        # > 180 to make sure we dont' use super short periods
        accept_idxs = np.logical_and(
            time_diffs > 180, (self._dist_from_year(time_diffs) < self.tol_days)
        )
        slopes_annual = slopes[accept_idxs]
        slope = np.median(slopes_annual)

        # Add Normal dist. factor to MAD
        sig = 1.4826 * self.mad(slopes_annual)
        # TODO: track down Ben for origina of this formula... prob on Wiki for TSIA
        uncertainty = 3 * np.sqrt(np.pi / 2) * sig / np.sqrt(len(slopes_annual) / 4)
        b = np.median(data - slope * t)
        return slope, b, uncertainty

    @staticmethod
    def mad(x):
        """Median absolut deviation"""
        return np.median(np.abs(x - np.median(x)))

    @staticmethod
    def _dist_from_year(v):
        """Get the number of days away from 365, mod 1 year"""
        return np.abs((v + 180) % 365 - 180)

    @staticmethod
    def _get_all_differences(a):
        """Calculate all possible differences between elements of `a`"""
        n = len(a)
        x = np.reshape(a, (1, n))
        difference_matrix = x - x.transpose()
        # Now get the upper half (bottom is redundant)
        return difference_matrix[np.triu_indices(n)].ravel()


def get_final_east_values(east_df):
    stations, vals = [], []

    direc = None
    for column, val in east_df.tail(14).mean().items():
        station, d = column.split("_")
        direc = d
        stations.append(station)
        vals.append(val)
    return pd.DataFrame(index=stations, data={direc: vals})


def fit_line(series, median=False):
    """Fit a line to `series` with (possibly) uneven dates as index.

    Can be used to detrend, or predict final value

    Args:
        series (pd.Series): data to fit, with a DatetimeIndex
        median (bool): if true, use the TSIA median estimator to fit

    Returns: [slope, intercept]
    """
    # TODO: check that subtracting first item doesn't change it

    series_clean = series.dropna()
    idxs = mdates.date2num(series_clean.index)

    coeffs = np.polyfit(idxs, series_clean, 1)
    if median:
        # Replace the Least squares fit with the median inter-annual slope
        est = TrendEstimator(series)
        # med_slope, intercept, uncertainty = est.tsia()
        coeffs = est.tsia()[:2]
    return coeffs


def linear_trend(series=None, coeffs=None, index=None, x=None, median=False):
    """Get a series of points representing a linear trend through `series`

    First computes the lienar regression, the evaluates at each
    dates of `series.index`

    Args:
        series (pandas.Series): data with DatetimeIndex as the index.
        coeffs (array or List): [slope, intercept], result from np.polyfit
        index (DatetimeIndex, list[date]): Optional. If not passing series, can pass
            the DatetimeIndex or list of dates to evaluate coeffs at.
            Converts to numbers using `matplotlib.dates.date2num`
        x (ndarray-like): directly pass the points to evaluate the poly1d
    Returns:
        Series: a line, equal length to arr, with same index as `series`
    """
    if coeffs is None:
        coeffs = fit_line(series, median=median)

    if index is None and x is None:
        index = series.dropna().index
    if x is None:
        x = mdates.date2num(index)

    poly = np.poly1d(coeffs)
    linear_points = poly(x)
    return pd.Series(linear_points, index=index)


def _flat_std(series):
    """Find the std dev of an Series with a linear component removed"""
    return np.std(series - linear_trend(series))


def load_station_enu(
    station_name,
    start_date=None,
    end_date=None,
    download_if_missing=True,
    zero_by="mean",
    to_cm=True,
):
    """Loads one gps station's ENU data since start_date until end_date as a dataframe

    Args:
        station_name (str): 4 Letter name of GPS station
            See http://geodesy.unr.edu/NGLStationPages/gpsnetmap/GPSNetMap.html for map
        start_date (datetime or str): Optional. cutoff for beginning of GPS data
        end_date (datetime or str): Optional. cut off for end of GPS data
        download_if_missing (bool): default True
    """
    if end_date is None:
        end_date = pd.to_datetime(pd.Timestamp.today())
    else:
        end_date = pd.to_datetime(end_date)

    if zero_by not in ("start", "mean"):
        raise ValueError("'zero_by' must be either 'start' or 'mean'")
    station_name = station_name.upper()
    gps_data_file = os.path.join(GPS_DIR, GPS_FILE.format(station=station_name))
    if not os.path.exists(gps_data_file):
        if download_if_missing:
            logger.info(f"Downloading {station_name} to {gps_data_file}")
            download_station_data(station_name, coords="enu")
        else:
            raise ValueError(
                "{gps_data_file} does not exist, download_if_missing = False"
            )

    df = pd.read_csv(gps_data_file, header=0, sep=r"\s+", engine="c")
    clean_df = _clean_gps_df(df, start_date, end_date)

    # Check that we have up to date data
    if (clean_df["date"].max() < end_date) and download_if_missing:
        download_station_data(station_name)
        df = pd.read_csv(gps_data_file, header=0, sep=r"\s+", engine="c")
        clean_df = _clean_gps_df(df, start_date, end_date)
        # os.remove(gps_data_file)
        # logger.info(f"force removed {gps_data_file}")

    if to_cm:
        # logger.info("Converting %s GPS to cm" % station_name)
        clean_df[["east", "north", "up"]] = 100 * clean_df[["east", "north", "up"]]

    if zero_by.lower() == "mean":
        mean_val = clean_df[["east", "north", "up"]].mean()
        # enu_zeroed = clean_df[["east", "north", "up"]] - mean_val
        clean_df[["east", "north", "up"]] -= mean_val
    elif zero_by.lower() == "start":
        start_val = clean_df[["east", "north", "up"]].iloc[:10].mean()
        # enu_zeroed = clean_df[["east", "north", "up"]] - start_val
        clean_df[["east", "north", "up"]] -= start_val
    # Finally, make the 'date' column a DateIndex
    return clean_df.set_index("date")


def _clean_gps_df(df, start_date=None, end_date=None, coords="enu"):
    """Reorganize the Nevada GPS data format"""
    df["date"] = pd.to_datetime(df["YYMMMDD"], format="%y%b%d")

    if start_date:
        df = df[df["date"] >= pd.to_datetime(start_date)]
    if end_date:
        df = df[df["date"] <= pd.to_datetime(end_date)]
    if coords == "enu":
        df_out = df[["date", "__east(m)", "_north(m)", "____up(m)"]]
    elif coords == "xyz":
        df_out = df[["date", "x", "y", "z"]]
    else:
        raise ValueError(f"{coords} must be 'enu' or 'xyz'")

    df_out = df_out.rename(
        mapper=lambda s: s.replace("_", "").replace("(m)", ""), axis="columns"
    )
    df_out.reset_index(inplace=True, drop=True)
    return df_out


def load_station_xyz(
    station_name, start_date=None, end_date=None, download_if_missing=True
):
    station_name = station_name.upper()
    gps_data_file = os.path.join(GPS_DIR, GPS_XYZ_FILE.format(station=station_name))
    if not os.path.exists(gps_data_file):
        if download_if_missing:
            logger.info(f"Downloading {station_name} to {gps_data_file}")
            download_station_data(station_name, coords="xyz")
        else:
            raise ValueError(
                "{gps_data_file} does not exist, download_if_missing = False"
            )

    if end_date is None:
        end_date = pd.to_datetime(pd.Timestamp.today()) - pd.Timedelta(days=1)
    else:
        end_date = pd.to_datetime(end_date)

    # http://geodesy.unr.edu/gps_timeseries/README_txyz2.txt
    columns = [
        "station",
        "YYMMMDD",
        "decimal_year",
        "x",
        "y",
        "z",
        "sigma_x",
        "sigma_y",
        "sigma_z",
        "sigma_xy",
        "sigma_xz",
        "sigma_yz",
        "antenna height",
    ]
    df = pd.read_csv(gps_data_file, header=None, sep=" ", engine="c", names=columns)

    clean_df = _clean_gps_df(df, start_date, end_date, coords="xyz")

    # Check that we have up to date data
    if (clean_df["date"].max() < end_date) and download_if_missing:
        download_station_data(station_name)
        df = pd.read_csv(gps_data_file, header=None, sep=" ", engine="c", names=columns)
        clean_df = _clean_gps_df(df, start_date, end_date, coords="xyz")
        # os.remove(gps_data_file)
        # logger.info(f"force removed {gps_data_file}")
    return clean_df.set_index("date")


def get_stations_within_image(
    filename=None,
    dset=None,
    da=None,
    bad_vals=[0],
    mask_invalid=True,
    to_geodataframe=True,
    exclude_stations=[]
):
    """Given an image, find gps stations contained in area

    Should be GDAL- or xarray-readable with lat/lon coordinates

    Args:
        filename (str): filename to load
        mask_invalid (bool): Default true. if true, don't return stations
            where the image value is NaN or exactly 0
        da (xarray.DataArray): if provided, use this instead of loading from `filename`
        bad_vals (list[float]): values (beside nan) indicating no data
            (default: [0])

    Returns:
        DataFrame or GeoDataFrame, with columns ['name', 'lon', 'lat', 'alt'],
        and if `to_geodataframe` is True, also 'geometry'
    """
    from shapely import geometry

    if da is None:
        try:
            da = xr.open_dataset(filename)[dset]
        except Exception:
            import rioxarray

            da = rioxarray.open_rasterio(filename).rename({"x": "lon", "y": "lat"})

    # Do i care to filter out those not really in the image for radar coords?
    is_2d_latlon = da.lat.ndim == 2
    gdf = read_station_llas(to_geodataframe=to_geodataframe)
    image_bbox = geometry.box(*apertools.latlon.bbox_xr(da))
    gdf_within = gdf[gdf.geometry.within(image_bbox)]
    # good_stations = []
    # Will need to select differently for radar coords
    if mask_invalid:
        good_idxs = []
        for row in gdf_within.itertuples():
            if is_2d_latlon:
                r, c = apertools.latlon.latlon_to_rowcol_rdr(
                    row.lat,
                    row.lon,
                    lat_arr=da.lat.data,
                    lon_arr=da.lon.data,
                    warn_oob=False,
                )
                if r is None or c is None:
                    # out of bounds (could be on a diagonal corner of the bbox)
                    continue

                val = da[..., r, c]
            else:
                val = da.sel(lat=row.lat, lon=row.lon, method="nearest")
            # print(row.name, val.item())

            if np.any(np.isnan(val)) or np.any([np.all(val == v) for v in bad_vals]):
                continue
            else:
                # good_stations.append([row.name, row.lon, row.lat])
                good_idxs.append(row.Index)
        # to keep 'name' as column, but reset the former index to start at 0
        gdf_within = gdf_within.loc[good_idxs].reset_index(drop=True)
    if exclude_stations:
        if isinstance(exclude_stations, str):
            exclude_stations = [exclude_stations]
        exclude_stations = [s.upper() for s in exclude_stations]
        gdf_within = gdf_within[~gdf_within.name.isin(exclude_stations)].reset_index(drop=True)
    return gdf_within


@lru_cache()
def read_station_llas(filename=None, to_geodataframe=False):
    """Read in the name, lat, lon, alt list of gps stations

    Assumes file is a space-separated with "name,lat,lon,alt" as columns
    """
    today = datetime.date.today().strftime("%Y%m%d")
    filename = filename or STATION_LLH_FILE.format(today=today)

    lla_path = os.path.join(GPS_DIR, filename)
    _remove_old_lists(lla_path)
    logger.debug("Searching %s for gps data" % filename)

    try:
        df = pd.read_csv(lla_path, sep=r"\s+", engine="c", header=None)
    except FileNotFoundError:
        logger.info("Downloading from %s to %s", STATION_LLH_URL, lla_path)
        download_station_locations(lla_path, STATION_LLH_URL)
        df = pd.read_csv(lla_path, sep=r"\s+", engine="c", header=None)

    df.columns = ["name", "lat", "lon", "alt"]
    if to_geodataframe:
        import geopandas as gpd

        return gpd.GeoDataFrame(df, geometry=gpd.points_from_xy(df.lon, df.lat))
    else:
        return df


def _remove_old_lists(lla_path):
    today = datetime.date.today().strftime("%Y%m%d")
    gps_dir = os.path.split(lla_path)[0]
    station_list_files = glob(os.path.join(gps_dir, "station_*"))
    files_to_delete = [f for f in station_list_files if today not in f]
    for f in files_to_delete:
        logger.info("Removing old station list file: %s", f)
        os.remove(f)


@lru_cache()
def read_station_xyzs(filename=None):
    """Read in the name, X, Y, Z position of gps stations"""
    today = datetime.date.today().strftime("%Y%m%d")
    filename = filename or STATION_XYZ_FILE.format(today=today)
    _remove_old_lists(filename)
    logger.debug("Searching %s for gps data" % filename)
    try:
        df = pd.read_csv(
            filename,
            sep=r"\s+",
            engine="c",
            warn_bad_lines=True,
            error_bad_lines=False,
        )
    except FileNotFoundError:
        logger.warning("%s not found; downloading from %s", filename, STATION_XYZ_URL)
        download_station_locations(filename, STATION_XYZ_URL)
        df = pd.read_csv(
            filename,
            sep=r"\s+",
            engine="c",
            warn_bad_lines=True,
            error_bad_lines=False,
        )
    orig_cols = "Sta Lat(deg) Long(deg) Hgt(m) X(m) Y(m) Z(m) Dtbeg Dtend Dtmod NumSol StaOrigName"
    new_cols = "name lat lon alt X Y Z dtbeg dtend dtmod numsol origname"
    mapping = dict(zip(orig_cols.split(), new_cols.split()))
    return df.rename(columns=mapping)


def download_station_locations(filename, url):
    """Download either station LLH file or XYZ file from Nevada website
    url = [STATION_XYZ_URL or STATION_LLH_URL]
    """
    resp = requests.get(url)
    resp.raise_for_status()

    with open(filename, "w") as f:
        f.write(resp.text)


def download_station_data(station_name, coords="enu"):
    station_name = station_name.upper()
    plate = _get_station_plate(station_name)
    # plate = "PA"
    if coords == "enu":
        url = GPS_BASE_URL.format(station=station_name, plate=plate)
        filename = os.path.join(
            GPS_DIR, GPS_FILE.format(station=station_name, plate=plate)
        )
    elif coords == "xyz":
        url = GPS_XYZ_BASE_URL.format(station=station_name)
        filename = os.path.join(GPS_DIR, GPS_XYZ_FILE.format(station=station_name))
    response = requests.get(url)
    response.raise_for_status()

    logger.info(f"Saving {url} to {filename}")

    with open(filename, "w") as f:
        f.write(response.text)


def _get_station_plate(station_name):
    url = GPS_STATION_URL.format(station=station_name)
    response = requests.get(url)
    response.raise_for_status()

    # NOTE: This is not necessarily the only one!
    # CA GPS stations have PA and NA plate fixed... do i ever care about both?
    match = re.search(r"(?P<plate>[A-Z]{2}) Plate Fixed", response.text)
    if not match:
        raise ValueError("Could not find plate name on %s" % url)
    return match.groupdict()["plate"]


def station_lonlat(station_name):
    """Return the (lon, lat) in degrees of `station_name`"""
    df = read_station_llas()
    station_name = station_name.upper()
    if station_name not in df["name"].values:
        closest_names = difflib.get_close_matches(station_name, df["name"], n=5)
        raise ValueError(
            "No station named %s found. Closest: %s" % (station_name, closest_names)
        )
    name, lat, lon, alt = df[df["name"] == station_name].iloc[0]
    return lon, lat


def station_xyz(station_name):
    """Return the (X, Y, Z) in meters of `station_name`"""
    df = read_station_xyzs()
    station_name = station_name.upper()
    if station_name not in df["name"].values:
        closest_names = difflib.get_close_matches(station_name, df["name"], n=5)
        raise ValueError(
            "No station named %s found. Closest: %s" % (station_name, closest_names)
        )
    X, Y, Z = df.loc[df["name"] == station_name, ["X", "Y", "Z"]].iloc[0]
    return X, Y, Z


def station_rowcol(station_name, rsc_data=None, filename=None):
    """Find the row/columns of a station name within an image

    Image coordinates can be defined with `rsc_data` from .rsc file,
    or by a gdal-readable `filename`
    """
    if rsc_data is None and filename is None:
        raise ValueError("Need either rsc_data or filename to locate station")
    lon, lat = station_lonlat(station_name)
    return apertools.latlon.latlon_to_rowcol(
        lat, lon, rsc_data=rsc_data, filename=filename
    )


def station_distance(station_name1, station_name2):
    """Find distance (in meters) between two gps stations

    Args:
        station_name1 (str): name of first GPS station
        station_name2 (str): name of second GPS station

    Returns:
        float: distance (in meters)
    """
    lonlat1 = station_lonlat(station_name1)
    lonlat2 = station_lonlat(station_name2)
    return apertools.latlon.latlon_to_dist(lonlat1[::-1], lonlat2[::-1])


def station_std(station, to_cm=True, start_date=None, end_date=None):
    """Calculates the sum of east, north, and vertical stds of gps"""
    enu_df = load_station_enu(
        station, start_date=start_date, end_date=end_date, to_cm=to_cm
    )
    if enu_df.empty:
        logger.warning(f"{station} gps data returned an empty dataframe")
        return np.nan
    return np.sum(enu_df.std())


def load_gps_los(
    station_name=None,
    los_map_file=LOS_FILENAME,
    los_da=None,
    to_cm=True,
    zero_mean=True,
    zero_start=False,
    start_date=None,
    end_date=None,
    reference_station=None,
    enu_coeffs=None,
    coordinates="geo",
    geom_dir="geom_reference",
    days_smooth=0,
):
    """Load the GPS timeseries of a station name projected onto InSAR LOS

    Returns a DataFrame with index of date, one column for LOS measurement.

    This assumes that the los points AWAY from the satellite, towards the ground
    (subsidence is a positive LOS measurement, as it increases the LOS distance,
    and uplift is negative LOS)
    """
    if enu_coeffs is None:
        lon, lat = station_lonlat(station_name)
        enu_coeffs = apertools.los.find_enu_coeffs(
            lon,
            lat,
            los_map_file=los_map_file,
            los_da=los_da,
            coordinates=coordinates,
            geom_dir=geom_dir,
        )

    df_enu = load_station_enu(
        station_name,
        to_cm=to_cm,
        start_date=start_date,
        end_date=end_date,
    )
    enu_data = df_enu[["east", "north", "up"]].values.T
    los_gps_data = apertools.los.project_enu_to_los(enu_data, enu_coeffs=enu_coeffs)
    los_gps_data = los_gps_data.reshape(-1)

    if zero_start:
        logger.debug("Resetting GPS data start to 0")
        los_gps_data = los_gps_data - np.mean(los_gps_data[:100])
    elif zero_mean:
        logger.debug("Making GPS data 0 mean")
        los_gps_data = los_gps_data - np.mean(los_gps_data)

    if days_smooth:
        los_gps_data = moving_average(los_gps_data, days_smooth)

    df_los = pd.DataFrame(data=los_gps_data, index=df_enu.index, columns=["los"])
    if reference_station is not None:
        df_ref = load_gps_los(
            station_name=station_name,
            los_map_file=los_map_file,
            los_da=los_da,
            to_cm=to_cm,
            zero_mean=zero_mean,
            zero_start=zero_start,
            start_date=start_date,
            end_date=end_date,
            reference_station=None,
            enu_coeffs=enu_coeffs,
            days_smooth=days_smooth,
        )
        dfm = pd.merge(
            df_los,
            df_ref,
            how="inner",
            left_index=True,
            right_index=True,
            suffixes=("_target", "_ref"),
        )
        dfm.dropna(inplace=True)
        # Make a new columns with the reference subtracted off
        dfm["los"] = dfm["los_target"] - dfm["los_ref"]
        # Then drop the old original columns
        return dfm.drop(columns=["los_target", "los_ref"])

    return df_los


def moving_average(arr, window_size=7):
    """Takes a 1D array and returns the running average of same size"""
    if not window_size:
        return arr
    # return uniform_filter1d(arr, size=window_size, mode='nearest')
    return np.array(pd.Series(arr).rolling(window_size).mean())


def find_insar_ts(defo_filename, dset, station_name_list=[], window_size=1):
    """Get the insar timeseries closest to a list of GPS stations

    Returns the timeseries, and the datetimes of points for plotting

    Args:
        defo_filename
        station_name_list
        window_size (int): number of pixels in sqaure to average for insar timeseries
    """
    # slclist, deformation_stack = apertools.sario.load_deformation(full_path=defo_filename)
    # defo_img = apertools.latlon.load_deformation_img(full_path=defo_filename)

    insar_ts_list = []
    for station_name in station_name_list:
        lon, lat = station_lonlat(station_name)
        # row, col = defo_img.nearest_pixel(lat=lat, lon=lon)
        dem_rsc = apertools.sario.load_dem_from_h5(defo_filename)
        # TODO: use gdal/xarray here
        row, col = apertools.latlon.nearest_pixel(dem_rsc, lon=lon, lat=lat)
        insar_ts_list.append(
            get_stack_timeseries(
                defo_filename, row, col, station=station_name, window_size=window_size
            )
        )

    slclist = apertools.sario.load_slclist_from_h5(defo_filename, dset=dset)
    return slclist, insar_ts_list


def get_stack_timeseries(
    filename,
    row,
    col,
    stack_dset_name,
    station=None,
    window_size=1,
):
    with h5py.File(filename, "a") as f:
        try:
            dset = f[station]
            logger.debug("Getting cached timeseries at %s" % station)
            return dset[:]
        except (TypeError, KeyError):
            pass

        dset = f[stack_dset_name]
        logger.debug("Reading timeseries at %s from %s" % (station, filename))
        ts = apertools.utils.window_stack(dset, row, col, window_size)
        if station is not None:
            f[station] = ts
        return ts


def _series_to_date(series):
    return pd.to_datetime(series).apply(lambda row: row.date())


def _get_gps_insar_cols(df):
    gps_idxs = ["gps" in col for col in df.columns]
    insar_idxs = ["insar" in col for col in df.columns]
    gps_cols = df.columns[gps_idxs]
    insar_cols = df.columns[insar_idxs]
    return gps_idxs, gps_cols, insar_idxs, insar_cols


def _fit_line_to_dates(df):
    return np.array([linear_trend(df[col]).tail(1).squeeze() for col in df.columns])


def get_final_gps_insar_values(df, linear=True, as_df=False, velocity=True):
    # TODO: get rid of the "linear fit to unregularized"
    if linear:
        final_val_arr = _fit_line_to_dates(df)
    else:
        final_val_arr = df.tail(10).mean().values
    if velocity:
        full_dates = df.index
        days_spanning = (full_dates[-1] - full_dates[0]).days
        final_val_arr *= 10 * 365 / days_spanning  # Now in mm/year

    gps_idxs, gps_cols, insar_idxs, insar_cols = _get_gps_insar_cols(df)

    final_gps_vals = final_val_arr[gps_idxs]
    final_insar_vals = final_val_arr[insar_idxs]
    if not as_df:
        return gps_cols, insar_cols, final_gps_vals, final_insar_vals
    else:
        final_val_station_order = [s.split("_")[0] for s in gps_cols]
        return pd.DataFrame(
            index=final_val_station_order,
            data={"gps": final_gps_vals, "insar": final_insar_vals},
        )


def get_mean_correlations(defo_filename=None, dset=None, cor_filename="cor_stack.h5"):
    df_stations_available = get_stations_within_image(
        filename=defo_filename, dset=dset, mask_invalid=True
    )
    corrs = {}
    dem_rsc = apertools.sario.load_dem_from_h5(defo_filename)
    with h5py.File(cor_filename) as f:
        for tup in df_stations_available.itertuples():
            row, col = apertools.latlon.latlon_to_rowcol(tup.lat, tup.lon, dem_rsc)
            corrs[tup.name] = f["mean_stack"][row, col]
    return corrs


def save_station_points_kml(station_iter):
    for name, lat, lon, alt in station_iter:
        apertools.kml.create_kml(
            title=name,
            desc="GPS station location",
            lon_lat=(lon, lat),
            kml_out="%s.kml" % name,
            shape="point",
        )<|MERGE_RESOLUTION|>--- conflicted
+++ resolved
@@ -238,21 +238,14 @@
         else:
             insar_da = self.insar_ds[self.dset]
 
+        if self.dates is None:
+            self.dates = self.insar_ds.indexes["date"]
         if "date" in insar_da.coords:
             # 3D option
             is_2d = False
-            if self.dates is None:
-                self.dates = insar_da.indexes["date"]
         else:
             # 2D: just the average ground velocity
             is_2d = True
-<<<<<<< HEAD
-            if self.dates is None:
-                self.dates = self.insar_ds.indexes["date"]
-=======
-            # dates = self.insar_ds.indexes["date"]
-            dates = pd.DatetimeIndex([self.start_date, self.end_date])
->>>>>>> 77b31c2d
         if self.insar_std_dset is not None:
             insar_std_da = self.insar_ds[self.insar_std_dset]
         else:
