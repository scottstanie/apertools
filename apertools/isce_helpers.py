--- conflicted
+++ resolved
@@ -168,11 +168,7 @@
     filtImage.finalizeImage()
 
 
-<<<<<<< HEAD
 def create_unw_image(filename, shape):
-=======
-def make_unw_image(filename, shape):
->>>>>>> 86a7daa8
     length, width = shape
     outImage = isceobj.Image.createUnwImage()
     outImage.setFilename(filename)
