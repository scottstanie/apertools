--- conflicted
+++ resolved
@@ -107,7 +107,6 @@
     return None
 
 
-<<<<<<< HEAD
 def get_open_handles(file_pattern=""):
     out = []
     for proc in psutil.process_iter():
@@ -117,17 +116,13 @@
                 continue
             if any(file_pattern in pp.path for pp in ofs):
                 out.append(proc, ofs)
-        except Exception as e:
+        except Exception:
             continue
     return out
-    
-
-def variable_sizes(n=20):
-    """Returns the sizes of the top n local variables"""
-=======
+
+
 def variable_sizes(n=20, min_size=1):
     """Returns sizes of top n local variables larger than min_size MB"""
->>>>>>> cce47277
 
     # Get the variables one scope up (whatever is calling this function)
     def sizeof_fmt(num, suffix="B"):
