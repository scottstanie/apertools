--- conflicted
+++ resolved
@@ -1016,11 +1016,7 @@
     try:
         import rasterio as rio
         from cartopy.crs import Projection
-<<<<<<< HEAD
-=======
-
-        crs_rio = image.rio.crs
->>>>>>> 77b31c2d
+
         with rio.Env(OSR_WKT_FORMAT="WKT2_2018"):
             if img_epsg is not None:
                 rio_crs = rio.crs.CRS.from_epsg(img_epsg)
