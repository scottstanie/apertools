--- conflicted
+++ resolved
@@ -464,26 +464,16 @@
     fig, axes = plt.subplots(1, ncols, sharex=True, sharey=True)
     for ii in range(n):
         axim = axes[ii].imshow(arrays[ii], cmap=cmap, vmax=vmax, vmin=vmin)
-<<<<<<< HEAD
-    fig.colorbar(axim, ax=axes[-2])
-    # Now different image at end
-    diff_arr = arrays[0] - arrays[1]
-    vmin, vmax = _get_vminmax(diff_arr, vm=vdiff, twoway=twoway)
-    axim = axes[-1].imshow(diff_arr, cmap=cmap, vmax=vmin, vmin=vmax)
-    axes[-1].set_title("left - middle")
-    fig.colorbar(axim, ax=axes[-1])
-=======
         if titles:
             axes[ii].set_title(titles[ii])
     fig.colorbar(axim, ax=axes[n - 1])
     if show_diff:
         # Now different image at end
-        axim = axes[-1].imshow(
-            arrays[0] - arrays[1], cmap=cmap, vmax=vdiff, vmin=-vdiff
-        )
+        diff_arr = arrays[0] - arrays[1]
+        vmin, vmax = _get_vminmax(diff_arr, vm=vdiff, twoway=twoway)
+        axim = axes[-1].imshow(diff_arr, cmap=cmap, vmax=vmin, vmin=vmax)
         axes[-1].set_title("left - middle")
         fig.colorbar(axim, ax=axes[-1])
->>>>>>> 83d38a32
     # [f.close() for f in files]
     if show:
         plt.show(block=False)
